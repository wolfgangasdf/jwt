/*
 * Copyright (C) 2009 Emweb bvba, Leuven, Belgium.
 *
 * See the LICENSE file for terms of use.
 */
package eu.webtoolkit.jwt;


/**
 * Abstract rule in a CSS style sheet.
 * <p>
 * 
 * A rule presents CSS style properties that are applied to a selected set of
 * elements.
 * <p>
 * Use {@link WCssTemplateRule} if you would like to use a widget as a template
 * for specifying (<i>and</i> updating) a style rule, using the widgets style
<<<<<<< HEAD
 * properties, or {@link WCssTemplateRule} if you wish to directly specify the
 * CSS declarations.
=======
 * properties, or {@link WCssTextRule} if you wish to directly specify the CSS
 * declarations.
>>>>>>> dd0f9198
 * <p>
 * 
 * @see WCssStyleSheet
 */
public abstract class WCssRule {
	/**
	 * Destructor.
	 */
	public void remove() {
		if (this.sheet_ != null) {
			this.sheet_.removeRule(this);
		}
	}

	/**
	 * Returns the selector.
	 */
	public String getSelector() {
		return this.selector_;
	}

	/**
	 * Returns the style sheet to which this rule belongs.
	 */
	public WCssStyleSheet getSheet() {
		return this.sheet_;
	}

	/**
	 * Indicates that the rule has changed and needs updating.
	 */
	public void modified() {
		if (this.sheet_ != null) {
			this.sheet_.ruleModified(this);
		}
	}

	/**
	 * Returns the declarations.
	 * <p>
	 * This is a semi-colon separated list of CSS declarations.
	 */
	public abstract String getDeclarations();

	public boolean updateDomElement(DomElement cssRuleElement, boolean all) {
		return false;
	}

	/**
	 * Creates a new CSS rule with given selector.
	 */
	protected WCssRule(String selector) {
		this.selector_ = selector;
		this.sheet_ = null;
	}

	private String selector_;
	WCssStyleSheet sheet_;
}<|MERGE_RESOLUTION|>--- conflicted
+++ resolved
@@ -15,13 +15,8 @@
  * <p>
  * Use {@link WCssTemplateRule} if you would like to use a widget as a template
  * for specifying (<i>and</i> updating) a style rule, using the widgets style
-<<<<<<< HEAD
- * properties, or {@link WCssTemplateRule} if you wish to directly specify the
- * CSS declarations.
-=======
  * properties, or {@link WCssTextRule} if you wish to directly specify the CSS
  * declarations.
->>>>>>> dd0f9198
  * <p>
  * 
  * @see WCssStyleSheet
